import json
import logging
import math
import os
import time

import numpy as np
import torch
import torch.nn.functional as F

try:
    import wandb
except ImportError:
    wandb = None

from open_clip import get_cast_dtype
from .distributed import is_master
from .zero_shot import zero_shot_eval
from .precision import get_autocast


class AverageMeter(object):
    """Computes and stores the average and current value"""

    def __init__(self):
        self.reset()

    def reset(self):
        self.val = 0
        self.avg = 0
        self.sum = 0
        self.count = 0

    def update(self, val, n=1):
        self.val = val
        self.sum += val * n
        self.count += n
        self.avg = self.sum / self.count


def unwrap_model(model):
    if hasattr(model, 'module'):
        return model.module
    else:
        return model


def backward(total_loss, scaler):
    if scaler is not None:
        scaler.scale(total_loss).backward()
    else:
        total_loss.backward()

<<<<<<< HEAD
def train_one_epoch(model, data, loss, epoch, optimizer, scaler, scheduler, args, tb_writer=None):
=======

def train_one_epoch(model, data, epoch, optimizer, scaler, scheduler, args, tb_writer=None):
>>>>>>> 4759dd23
    device = torch.device(args.device)
    autocast = get_autocast(args.precision)
    cast_dtype = get_cast_dtype(args.precision)

    model.train()

    data['train'].set_epoch(epoch)  # set epoch in process safe manner via sampler or shared_epoch
    dataloader = data['train'].dataloader
    num_batches_per_epoch = dataloader.num_batches // args.accum_freq
    sample_digits = math.ceil(math.log(dataloader.num_samples + 1, 10))

    if args.accum_freq > 1:
        accum_images, accum_texts, accum_image_features, accum_text_features = [], [], [], []

    loss_m = AverageMeter()
    batch_time_m = AverageMeter()
    data_time_m = AverageMeter()
    end = time.time()
    for i, batch in enumerate(dataloader):
<<<<<<< HEAD
        step = num_batches_per_epoch * epoch + (i // args.accum_freq)
=======
        i_accum = i // args.accum_freq
        step = num_batches_per_epoch * epoch + i_accum
>>>>>>> 4759dd23

        if not args.skip_scheduler:
            scheduler(step)

        images, texts = batch
        images = images.to(device=device, dtype=cast_dtype, non_blocking=True)
        texts = texts.to(device=device, non_blocking=True)

        data_time_m.update(time.time() - end)
        optimizer.zero_grad()

        if args.accum_freq == 1:
            with autocast():
                model_out = model(images, texts)
                logit_scale = model_out[-1]
                total_loss = loss(*model_out)

            backward(total_loss, scaler)
        else:
            # First, cache the features without any gradient tracking.
            with torch.no_grad():
                with autocast():
                    chunk_image_features, chunk_text_features, _ = model(images, texts)
                accum_image_features.append(chunk_image_features)
                accum_text_features.append(chunk_text_features)

                accum_images.append(images)
                accum_texts.append(texts)

            # If (i + 1) % accum_freq is not zero, move on to the next batch.
            if ((i + 1) % args.accum_freq) > 0:
                # FIXME this makes data time logging unreliable when accumulating
                continue

            # Now, ready to take gradients for the last accum_freq batches.
            # Re-do the forward pass for those batches, and use the cached features from the other batches as negatives.
            # Call backwards each time, but only step optimizer at the end.
            optimizer.zero_grad()
            for j in range(args.accum_freq):
                images = accum_images[j]
                texts = accum_texts[j]
                with autocast():
                    chunk_image_features, chunk_text_features, logit_scale = model(images, texts)
                    image_features = torch.cat(
                        accum_image_features[:j] + [chunk_image_features] + accum_image_features[j + 1:])
                    text_features = torch.cat(
                        accum_text_features[:j] + [chunk_text_features] + accum_text_features[j + 1:])
                    total_loss = loss(image_features, text_features, logit_scale)
                backward(total_loss, scaler)

        if scaler is not None:
            if args.horovod:
                optimizer.synchronize()
                scaler.unscale_(optimizer)
                if args.grad_clip_norm is not None:
                    torch.nn.utils.clip_grad_norm_(model.parameters(), args.grad_clip_norm, norm_type=2.0)
                with optimizer.skip_synchronize():
                    scaler.step(optimizer)
            else:
                if args.grad_clip_norm is not None:
                    scaler.unscale_(optimizer)
                    torch.nn.utils.clip_grad_norm_(model.parameters(), args.grad_clip_norm, norm_type=2.0)
                scaler.step(optimizer)
            scaler.update()
        else:
            if args.grad_clip_norm is not None:
                torch.nn.utils.clip_grad_norm_(model.parameters(), args.grad_clip_norm, norm_type=2.0)
            optimizer.step()

        # reset gradient accum, if enabled
        if args.accum_freq > 1:
            accum_images, accum_texts, accum_image_features, accum_text_features = [], [], [], []

        # Note: we clamp to 4.6052 = ln(100), as in the original paper.
        with torch.no_grad():
            unwrap_model(model).logit_scale.clamp_(0, math.log(100))

        batch_time_m.update(time.time() - end)
        end = time.time()
        batch_count = i_accum + 1
        if is_master(args) and (i_accum % args.log_every_n_steps or batch_count == num_batches_per_epoch):
            batch_size = len(images)
            num_samples = batch_count * batch_size * args.world_size
            samples_per_epoch = dataloader.num_samples
            percent_complete = 100.0 * batch_count / num_batches_per_epoch

            # NOTE loss is coarsely sampled, just master node and per log update
            loss_m.update(total_loss.item(), batch_size)
            logit_scale_scalar = logit_scale.item()
            logging.info(
                f"Train Epoch: {epoch} [{num_samples:>{sample_digits}}/{samples_per_epoch} ({percent_complete:.0f}%)] "
                f"Loss: {loss_m.val:#.5g} ({loss_m.avg:#.4g}) "
                f"Data (t): {data_time_m.avg:.3f} "
                f"Batch (t): {batch_time_m.avg:.3f}, {args.accum_freq * args.batch_size * args.world_size / batch_time_m.val:#g}/s "
                f"LR: {optimizer.param_groups[0]['lr']:5f} "
                f"Logit Scale: {logit_scale_scalar:.3f}"
            )

            # Save train loss / etc. Using non avg meter values as loggers have their own smoothing
            log_data = {
                "loss": loss_m.val,
                "data_time": data_time_m.val,
                "batch_time": batch_time_m.val,
                "samples_per_second": args.accum_freq * args.batch_size * args.world_size / batch_time_m.val,
                "scale": logit_scale_scalar,
                "lr": optimizer.param_groups[0]["lr"]
            }
            for name, val in log_data.items():
                name = "train/" + name
                if tb_writer is not None:
                    tb_writer.add_scalar(name, val, step)
                if args.wandb:
                    assert wandb is not None, 'Please install wandb.'
                    wandb.log({name: val, 'step': step})

            # resetting batch / data time meters per log window
            batch_time_m.reset()
            data_time_m.reset()
    # end for


def evaluate(model, data, epoch, args, tb_writer=None):
    metrics = {}
    if not is_master(args):
        return metrics
    device = torch.device(args.device)
    model.eval()

    zero_shot_metrics = zero_shot_eval(model, data, epoch, args)
    metrics.update(zero_shot_metrics)

    autocast = get_autocast(args.precision)
    cast_dtype = get_cast_dtype(args.precision)

    if 'val' in data and (args.val_frequency and ((epoch % args.val_frequency) == 0 or epoch == args.epochs)):
        dataloader = data['val'].dataloader
        num_samples = 0
        samples_per_val = dataloader.num_samples

        # FIXME this does not scale past small eval datasets
        # all_image_features @ all_text_features will blow up memory and compute very quickly
        cumulative_loss = 0.0
        cumulative_gen_loss = 0.0
        all_image_features, all_text_features = [], []
        with torch.no_grad():
            for i, batch in enumerate(dataloader):
                images, texts = batch
                images = images.to(device=device, dtype=cast_dtype, non_blocking=True)
                texts = texts.to(device=device, non_blocking=True)

                with autocast():
                    model_out = model(images, texts)
                    image_features = model_out[0]
                    text_features = model_out[1]
                    logit_scale = model_out[-1]
                    # features are accumulated in CPU tensors, otherwise GPU memory exhausted quickly
                    # however, system RAM is easily exceeded and compute time becomes problematic
                    all_image_features.append(image_features.cpu())
                    all_text_features.append(text_features.cpu())
                    logit_scale = logit_scale.mean()
                    logits_per_image = logit_scale * image_features @ text_features.t()
                    logits_per_text = logits_per_image.t()

                    batch_size = images.shape[0]
                    labels = torch.arange(batch_size, device=device).long()
                    total_loss = (
                        F.cross_entropy(logits_per_image, labels) +
                        F.cross_entropy(logits_per_text, labels)
                    ) / 2

                    gen_loss = maybe_compute_generative_loss(model_out)

                cumulative_loss += total_loss * batch_size
                num_samples += batch_size
                if is_master(args) and (i % 100) == 0:
                    logging.info(
                        f"Eval Epoch: {epoch} [{num_samples} / {samples_per_val}]\t"
                        f"Clip Loss: {cumulative_loss / num_samples:.6f}\t")

                    if gen_loss is not None:
                        cumulative_gen_loss += gen_loss * batch_size
                        logging.info(
                            f"Generative Loss: {cumulative_gen_loss / num_samples:.6f}\t")


            val_metrics = get_clip_metrics(
                image_features=torch.cat(all_image_features),
                text_features=torch.cat(all_text_features),
                logit_scale=logit_scale.cpu(),
            )
            loss = cumulative_loss / num_samples
            metrics.update(
                {**val_metrics, "clip_val_loss": loss.item(), "epoch": epoch, "num_samples": num_samples}
            )
            if gen_loss is not None:
                gen_loss = cumulative_gen_loss / num_samples
                metrics.update({"val_generative_loss": gen_loss.item()})

    if not metrics:
        return metrics

    logging.info(
        f"Eval Epoch: {epoch} "
        + "\t".join([f"{k}: {round(v, 4):.4f}" for k, v in metrics.items()])
    )

    if args.save_logs:
        for name, val in metrics.items():
            if tb_writer is not None:
                tb_writer.add_scalar(f"val/{name}", val, epoch)

        with open(os.path.join(args.checkpoint_path, "results.jsonl"), "a+") as f:
            f.write(json.dumps(metrics))
            f.write("\n")

    if args.wandb:
        assert wandb is not None, 'Please install wandb.'
        for name, val in metrics.items():
            wandb.log({f"val/{name}": val, 'epoch': epoch})

    return metrics


def get_clip_metrics(image_features, text_features, logit_scale):
    metrics = {}
    logits_per_image = (logit_scale * image_features @ text_features.t()).detach().cpu()
    logits_per_text = logits_per_image.t().detach().cpu()

    logits = {"image_to_text": logits_per_image, "text_to_image": logits_per_text}
    ground_truth = torch.arange(len(text_features)).view(-1, 1)

    for name, logit in logits.items():
        ranking = torch.argsort(logit, descending=True)
        preds = torch.where(ranking == ground_truth)[1]
        preds = preds.detach().cpu().numpy()
        metrics[f"{name}_mean_rank"] = preds.mean() + 1
        metrics[f"{name}_median_rank"] = np.floor(np.median(preds)) + 1
        for k in [1, 5, 10]:
            metrics[f"{name}_R@{k}"] = np.mean(preds < k)

    return metrics


def maybe_compute_generative_loss(model_out):
    if len(model_out) > 3:
        token_logits = model_out[2]
        token_labels = model_out[3]
        return F.cross_entropy(token_logits.permute(0, 2, 1), token_labels)<|MERGE_RESOLUTION|>--- conflicted
+++ resolved
@@ -51,12 +51,7 @@
     else:
         total_loss.backward()
 
-<<<<<<< HEAD
 def train_one_epoch(model, data, loss, epoch, optimizer, scaler, scheduler, args, tb_writer=None):
-=======
-
-def train_one_epoch(model, data, epoch, optimizer, scaler, scheduler, args, tb_writer=None):
->>>>>>> 4759dd23
     device = torch.device(args.device)
     autocast = get_autocast(args.precision)
     cast_dtype = get_cast_dtype(args.precision)
@@ -76,12 +71,8 @@
     data_time_m = AverageMeter()
     end = time.time()
     for i, batch in enumerate(dataloader):
-<<<<<<< HEAD
-        step = num_batches_per_epoch * epoch + (i // args.accum_freq)
-=======
         i_accum = i // args.accum_freq
         step = num_batches_per_epoch * epoch + i_accum
->>>>>>> 4759dd23
 
         if not args.skip_scheduler:
             scheduler(step)

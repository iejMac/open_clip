--- conflicted
+++ resolved
@@ -200,13 +200,9 @@
 
         self.ln_1 = norm_layer(d_model)
         self.attn = nn.MultiheadAttention(d_model, n_head)
-<<<<<<< HEAD
-        self.ls_1 = LayerScale(d_model, ls_init_value) if ls_init_value else nn.Identity()
+        self.ls_1 = LayerScale(d_model, ls_init_value) if ls_init_value is not None else nn.Identity()
         if is_cross_attention:
             self.ln_1_kv = norm_layer(d_model)
-=======
-        self.ls_1 = LayerScale(d_model, ls_init_value) if ls_init_value is not None else nn.Identity()
->>>>>>> aebead1b
 
         self.ln_2 = norm_layer(d_model)
         mlp_width = int(d_model * mlp_ratio)
